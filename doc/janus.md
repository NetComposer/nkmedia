--- conflicted
+++ resolved
@@ -58,27 +58,7 @@
 
 ## **bridge**
 
-<<<<<<< HEAD
-It is possible to update the media session once started, using the [update session request](api_commands.md#update-a-session) and using `type: "media"`. For the _echo_ type, the parameters `use_audio`, `use_video`, `bitrate` and `record` can be modified. If the recording is stopped and then started again, a new file will be generated.
-
-**Sample**
-
-```js
-{
-	class: "media",
-	subclass: "session",
-	cmd: "update",
-	data: {
-		type: "media",
-		use_video: false,
-		record: true
-	}
-	tid: 1
-}
-```
-=======
 Allows you to connect a pair of sessions throgh the server, managing medias, bandwidth and recording.
->>>>>>> bf6913ff
 
 Because of the way Janus works, you must first creata a session with type _proxy_ with the _offer_ from the _caller_. You must then start a second session for the callee, now with type `bridge`, without any offer, but including the field `peer_id` pointing to the first session. 
 
@@ -96,33 +76,22 @@
 
 The proxy-bridge combo is also capable of connect SIP and WebRTC sessions together. 
 
-<<<<<<< HEAD
-You must now send the answer to the session, and you will get your own answer:
-=======
 You can make a SIP-to-WebRTC gateway using an offer with a _SIP-type_ SDP, and using `sdp_type: "rtp"` in it. The generated _master_ answer will also be SIP-like, ready to be sent to the calling SIP device.
->>>>>>> bf6913ff
 
 To make a WebRTC-to-SIP gateway, you must use the option `sdp_type: "rtp"` in the session creation request. The _proxy offer_ you get will then be SIP-like. When the remote SIP party answers, you must call [set_answer](api.md#set_answer) as usual.
 
 You cannot however use any media upates on a SIP proxy session.
 
-<<<<<<< HEAD
-It is possible to update the media session once started, using the [update session request](api_commands.md#update-a-session) and `type: "media"`. For the _proxy_ type, the parameters `use_audio`, `use_video`, `bitrate` and `record` can be modified. See example for [echo](#echo-update)
-=======
 See the [call plugin](call.md) to be able to use NkMEDIA's SIP signalling.
 
->>>>>>> bf6913ff
 
 ## publish
 
 Allows you to _publish_ a session with audio/video/data to a _room_, working as an _SFU_ (_selective forwarding unit_). Any number of listeners can then be connected to this session.
 
 If you don't include a room, a new one will be created automatically (using options `room_audiocodec`, `room_videocodec` and `room_bitrate`). If you include a room, it must already exist.
-<<<<<<< HEAD
-=======
 
 The available [media updates](#media-update) can also be included in the creation request.
->>>>>>> bf6913ff
 
 
 Field|Default|Description
@@ -165,13 +134,6 @@
 }
 ```
 
-<<<<<<< HEAD
-### Publish update
-
-It is possible to update the media session once started, using the [update session request](api_commands.md#update-a-session). Parameters `use_audio`, `use_video`, `bitrate` and `record` can be modified. See example for [echo](#echo-update).
-
-=======
->>>>>>> bf6913ff
 
 ## listen
 
@@ -270,10 +232,6 @@
 
 Then only [type update](api.md#set_type) that the Janus backend supports is changing a `listen` session type to another `listen` type, but pointing to a publisher on the same room.
 
-<<<<<<< HEAD
-Once started the session, you can _switch_ to listen to another publisher, but only if it is in the same room. Must use type `listen_switch`.
-=======
->>>>>>> bf6913ff
 
 **Sample**
 
